import { BCTWBaseType } from './base_types';

interface IUserInput {
  id: number,
  idir: string,
  bceid: string,
  email: string,
  firstname: string,
<<<<<<< HEAD
  lastname: string
  phone: number;
}

type DomainType = 'idir' | 'bceid';
type OnboardingStatus = 'pending' | 'granted' | 'denied';

// represents the submission for an onboard request
interface IOnboardInput extends Pick<IUserInput, 'firstname' | 'lastname' | 'phone' | 'email'> {
  identifier: string;
  domain: DomainType;
  access: OnboardingStatus;
  user_role: eUserRole;
}

// represents what an admin passes to grant/deny an onboard request
interface IHandleOnboardRequestInput extends Pick<IOnboardInput, 'access' | 'user_role'> {
  onboarding_id: number;
  status: OnboardingStatus,
  role: eUserRole,
=======
  lastname: string,
  access: string,
  phone: string
>>>>>>> e76c549b
}

type User = BCTWBaseType & IUserInput;

// used to represent user role type
enum eUserRole {
  administrator = 'administrator',
  owner = 'owner',
  editor = 'editor',
  observer = 'observer'
}

enum eCritterPermission {
  manager = 'manager', // the user created this object
  editor = 'editor',
  view = 'viewer',
  none = 'none',
  admin = ''
}

export {
  IUserInput,
  IOnboardInput,
  User,
  eUserRole,
  eCritterPermission,
<<<<<<< HEAD
  IHandleOnboardRequestInput,
  DomainType
} 
=======
}
>>>>>>> e76c549b
<|MERGE_RESOLUTION|>--- conflicted
+++ resolved
@@ -1,14 +1,14 @@
 import { BCTWBaseType } from './base_types';
 
 interface IUserInput {
-  id: number,
-  idir: string,
-  bceid: string,
-  email: string,
-  firstname: string,
-<<<<<<< HEAD
-  lastname: string
+  id: number;
+  idir: string;
+  bceid: string;
+  email: string;
+  firstname: string;
+  lastname: string;
   phone: number;
+  access: string; // note: deprecated
 }
 
 type DomainType = 'idir' | 'bceid';
@@ -27,11 +27,6 @@
   onboarding_id: number;
   status: OnboardingStatus,
   role: eUserRole,
-=======
-  lastname: string,
-  access: string,
-  phone: string
->>>>>>> e76c549b
 }
 
 type User = BCTWBaseType & IUserInput;
@@ -58,10 +53,6 @@
   User,
   eUserRole,
   eCritterPermission,
-<<<<<<< HEAD
   IHandleOnboardRequestInput,
   DomainType
-} 
-=======
-}
->>>>>>> e76c549b
+} 