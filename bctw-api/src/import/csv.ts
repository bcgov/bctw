--- conflicted
+++ resolved
@@ -131,157 +131,6 @@
   return rawObj;
 };
 
-<<<<<<< HEAD
-const checkGenericErrors = async (row: IAnimalDeviceMetadata, codeFields: string[], columnTypes: ColumnTypeMapping): Promise<ParsedXLSXCellError> => {
-  const errors = {} as ParsedXLSXCellError;
-
-  //const columnTypes = await obtainColumnTypes();
-
-  for (const key of Object.keys(row)) {
-    if (codeFields.includes(key)) {
-      const sql = constructFunctionQuery(
-        'get_code',
-        ['83245BCDC21F43A29CEDA78AE67DF223', key, 0],
-        false,
-        S_API
-      );
-      const { result, error, isError } = await query(
-        sql,
-        'failed to retrieve codes'
-      );
-      const code_descriptions = getRowResults(result, 'get_code').map(
-        (o) => o.description
-      );
-      if (!code_descriptions.includes(row[key])) {
-        errors[key] = {
-          desc: 'This value is not a valid code for this field.',
-          help:
-            'This field must contain a value from the list of acceptable values.',
-          valid_values: code_descriptions,
-        };
-      }
-    } else if (columnTypes[key] === 'date') {
-      if (!(row[key] instanceof Date)) {
-        errors[key] = {
-          desc: 'This field must be a valid date format.',
-          help:
-            'You have incorrectly formatted this date field. One way you can ensure correct formatting for a cell of this type is to change the Number Format dropdown in Excel.',
-        };
-      }
-    } else if (columnTypes[key] === 'number') {
-      if (typeof row[key] !== 'number') {
-        errors[key] = {
-          desc: 'This field must be a numeric value.',
-          help:
-            'This field is set to only accept numbers, including integers and floating points. Ensure you have not included any special characters.',
-        };
-      }
-    } else if (columnTypes[key] === 'boolean') {
-      if (row[key] !== 'TRUE' && row[key] !== 'FALSE') {
-        errors[key] = {
-          desc: 'Set this field to either TRUE or FALSE.',
-          help: '',
-        };
-      }
-    }
-  }
-  return errors;
-};
-
-const requireFields = (row: IAnimalDeviceMetadata): boolean => {
-  if(row.species && row.device_id) {
-    return true;
-  }
-  else {
-    return false;
-  }
-}
-
-const verifyUniqueAnimals = async (row: ParsedXLSXRowResult): Promise<any> => {
-  const sql = `SELECT is_new_animal('${JSON.stringify(row.row)}'::jsonb)`;
-=======
-const verifyIdentifiers = (row: IAnimalDeviceMetadata): boolean => {
-  return true;
-  switch (row.species) {
-    case 'Caribou':
-    default:
-      return !!(
-        row.species &&
-        row.sex &&
-        (row.wlh_id || row.animal_id || row.ear_tag_id)
-      );
-  }
-};
-
-const verifyDevice = async (row: IAnimalDeviceMetadata): Promise<boolean> => {
-  if (!row.device_id) {
-    return false;
-  }
-  const sql = `SELECT EXISTS (SELECT * FROM collar WHERE device_id = ${row.device_id} AND is_valid(valid_to));`;
->>>>>>> bd94dba1
-  const { result, error, isError } = await query(
-    sql,
-    'failed to retrieve codes'
-  );
-<<<<<<< HEAD
-  const result_set = getRowResults(result, 'is_new_animal')[0];
-  return result_set;
-}
-
-const verifyAssignment = async (row: IAnimalDeviceMetadata, user: string): Promise<ErrorsAndWarnings> => {
-  let linkData: ErrorsAndWarnings = { errors: {}, warnings: [] };
-  const row_start = row.capture_date ?? new Date();
-  const row_end = row.retrieval_date ?? row.mortality_date ?? null;
-
-  let sql = constructFunctionQuery('get_device_assignment_history', [row.device_id]);
-  let { result, error, isError } = await query(
-    sql,
-    'failed to retrieve device assignment'
-  );
-  const deviceLinks = getRowResults(result, 'get_device_assignment_history');
-  if(deviceLinks.some(link => dateRangesOverlap(link.attachment_start, link.attachment_end, row_start, row_end))) {
-    linkData.errors.device_id = {desc: 'This device is already assigned to an animal. Unlink this device and try again.', help: 'This device is already assigned to an animal. Unlink this device and try again.'};
-  }
-  else if(deviceLinks.length > 0) {
-    linkData.warnings.push({message:'There are previous deployments for device ID ' + row.device_id, prompt: false});
-  }
-  //console.log("Device links " + JSON.stringify(deviceLinks));
-  
-  if(row.critter_id) {
-    let sql = constructFunctionQuery('get_animal_collar_assignment_history', [user, row.critter_id]);
-    let { result, error, isError } = await query(
-      sql,
-      'failed to retrieve animal assignment'
-    );
-    const animalLinks = getRowResults(result, 'get_animal_collar_assignment_history');
-    //console.log("Animallinks for " + row.critter_id + " " + JSON.stringify(animalLinks));
-    if(animalLinks.some(link => dateRangesOverlap(link.attachment_start, link.attachment_end, row_start, row_end))) {
-      linkData.warnings.push({message:'You will be attaching multiple devices to this animal over the same time span.', prompt: true});
-    }
-  }
-  //console.log("Link data " + JSON.stringify(linkData));
-  return linkData;
-}
-
-const checkAnimalDeviceErrorsAndWarns = async (rowres: ParsedXLSXRowResult, user: string): Promise<ErrorsAndWarnings> => {
-  let ret: ErrorsAndWarnings = { errors: {}, warnings: [] } 
-  if(requireFields(rowres.row) == false) {
-    ret.errors.missing_data = {desc: 'You have not provided sufficient data.', help: 'You have not provided sufficient data.'};
-    return ret;
-  }
-  ret = await verifyAssignment(rowres.row, user);
-  const unqanim = await verifyUniqueAnimals(rowres);
-  if(unqanim['is_new'] && unqanim['reason'] == 'no_overlap') {
-    ret.warnings.push({message:`There is an animal matching these markings, but due to the capture/mortality dates being imported, a new animal will be created.`, prompt: true});
-  }
-  return ret;
-}
-=======
-
-  return result.rows[0].exists;
-};
->>>>>>> bd94dba1
-
 const parseXlsx = async (
   file: Express.Multer.File,
   user: string,
@@ -611,15 +460,7 @@
   res: Response
 ): Promise<void> {
   const id = getUserIdentifier(req) as string;
-<<<<<<< HEAD
   const sql = `SELECT bctw.upsert_bulk_v2('${id}', '${JSON.stringify(req.body)}' );`;
-=======
-  console.log('Response body ' + JSON.stringify(req.body, null, 2));
-
-  const sql = `SELECT bctw.upsert_bulk_v2('${id}', '${JSON.stringify(
-    req.body
-  )}' );`;
->>>>>>> bd94dba1
   console.log(sql);
   const { result, error, isError } = await query(sql);
 
@@ -629,7 +470,6 @@
     return;
   }
   const resrows = getRowResults(result, 'upsert_bulk_v2');
-<<<<<<< HEAD
   const assignments = resrows.map(obj => `'${obj.assignment_id}'`);
   const collars = resrows.map(obj => `'${obj.collar_id}'`);
   const animals = resrows.map(obj => `'${obj.critter_id}'`);
@@ -639,17 +479,6 @@
   console.log(`critter_id = ANY(ARRAY[${animals.join()}]::uuid[])`)
   let r = {results: resrows} as IBulkResponse;
   res.status(200).send(r);
-=======
-  const assignments = resrows.map((obj) => `'${obj.assignment_id}'`);
-  const collars = resrows.map((obj) => `'${obj.collar_id}'`);
-  const animals = resrows.map((obj) => `'${obj.critter_id}'`);
-
-  console.log(`assignment_id = ANY(ARRAY[${assignments.join()}]::uuid[])`);
-  console.log(`collar_id = ANY(ARRAY[${collars.join()}]::uuid[])`);
-  console.log(`critter_id = ANY(ARRAY[${animals.join()}]::uuid[])`);
-  let r = { results: resrows } as IBulkResponse;
-  res.send(r);
->>>>>>> bd94dba1
 };
 
 const computeXLSXCol = (idx: number): string => {
