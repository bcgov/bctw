import { Request, Response } from 'express';
import { QResult, SearchFilter } from '../types/query';
import { IUserInput } from '../types/user';

// helpers for processing express Request objects

const MISSING_USERNAME = 'must supply user identifier';

/**
 * parses the request query for 'column' and 'search' fields
 * @returns {SearchFilter}
 */
const getFilterFromRequest = (req: Request, isPost: boolean = false): SearchFilter | undefined => {
  const query = isPost ? req.body : req.query;
  const o = {} as SearchFilter;

  for (const [key, value] of Object.entries(query)) {
<<<<<<< HEAD
    if (['keys', 'term', 'operators'].includes(key)) {
      o[key] = typeof value === 'string' ? value.split(','): Array.isArray(value) ? value : null;
    }
  }
  return o.operators && o.keys && o.term ? o : undefined;
}
=======
    if (['keys', 'term'].includes(key)) {
      o[key] =
        typeof value === 'string'
          ? value.split(',')
          : Array.isArray(value)
          ? value
          : null;
    }
  }
  return o.keys && o.term ? o : undefined;
};
>>>>>>> 906c62c2

/**
 * retrieves the user identifier (keycloak_guid) from the express request object - BCEID or IDIR
 * ex: idir='a3daf3vvdf3334fdsaf3asd3'
 * @returns the identifier as a string if it exists, or undefined -> keycloak GUUID
 */
const getUserIdentifier = (req: Request): string | undefined => {
  const id = req.query.idir ?? req.query.bceid;
  // if(user) return user.idir ?? user.bceid;
  return String(id) ?? undefined;
};

/**
 * similar to @function getUserIdentifier but also returns domain type
 * if domain is unknown, it defaults to IDIR
 */
const getUserIdentifierDomain = (
  req: Request
): [string, string | undefined] => {
  const { query } = req;
  const { bceid, idir } = query;
  if (bceid) {
    return ['bceid', String(bceid)];
  } else if (idir) {
    return ['idir', String(idir)];
  }
  return ['idir', undefined];
};

/**
 * a response handler
 */
const handleResponse = async function (
  res: Response,
  result: unknown,
  error: Error
): Promise<Response> {
  if (error) {
    return res.status(500).send(error.message);
  }
  return res.send(result);
};

/**
 * a response error handler
 */
const handleQueryError = async (
  result: QResult,
  res: Response
): Promise<Response> => {
  return res.status(500).send(result?.error.message);
};

/**
 * determines if a request @param url matches one of @param potentialMatches
 * @returns boolean
 */
const matchAny = (url: string, potentialMatches: string[]): boolean => {
  for (let i = 0; i < potentialMatches.length; i++) {
    if (url.match(potentialMatches[i])) {
      return true;
    }
  }
  return false;
};

export {
  getUserIdentifierDomain,
  getUserIdentifier,
  getFilterFromRequest,
  MISSING_USERNAME,
  handleQueryError,
  handleResponse,
  matchAny,
};<|MERGE_RESOLUTION|>--- conflicted
+++ resolved
@@ -15,14 +15,6 @@
   const o = {} as SearchFilter;
 
   for (const [key, value] of Object.entries(query)) {
-<<<<<<< HEAD
-    if (['keys', 'term', 'operators'].includes(key)) {
-      o[key] = typeof value === 'string' ? value.split(','): Array.isArray(value) ? value : null;
-    }
-  }
-  return o.operators && o.keys && o.term ? o : undefined;
-}
-=======
     if (['keys', 'term'].includes(key)) {
       o[key] =
         typeof value === 'string'
@@ -34,7 +26,6 @@
   }
   return o.keys && o.term ? o : undefined;
 };
->>>>>>> 906c62c2
 
 /**
  * retrieves the user identifier (keycloak_guid) from the express request object - BCEID or IDIR
