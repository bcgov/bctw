--- conflicted
+++ resolved
@@ -3,22 +3,12 @@
 import { queryAsync, safelyDrainPool } from "./utils/db";
 
 const SQL = [
-<<<<<<< HEAD
   "vacuum analyze;",
-  "refresh materialzed view concurrently telemetry;",
   "refresh materialized view concurrently historical_telemetry_with_security_m;",
-  // 'refresh materialized view vendor_merge_view_no_critter;',
+  "refresh materialized view concurrently telemetry;",
   "refresh materialized view latest_transmissions;",
   "refresh materialized view concurrently telemetry_with_security_m;",
   "call bctw.proc_check_for_missing_telemetry();",
-=======
-  'vacuum analyze;',
-  'refresh materialized view concurrently historical_telemetry_with_security_m;',
-  'refresh materialized view concurrently telemetry;', 
-  'refresh materialized view latest_transmissions;', 
-  'refresh materialized view concurrently telemetry_with_security_m;',
-  'call bctw.proc_check_for_missing_telemetry();'
->>>>>>> d5256ee2
 ];
 
 /**
